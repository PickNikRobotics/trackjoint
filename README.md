--- conflicted
+++ resolved
@@ -37,15 +37,6 @@
 
 Use `clang_this_directory_google`
 
-<<<<<<< HEAD
-## Third Party Open Source Software Licenses
-
-The following libraries are used in TrackJoint:
-
- - [Eigen](http://eigen.tuxfamily.org/index.php?title=Main_Page#License)
- - [googletest](https://github.com/google/googletest/blob/master/googletest/LICENSE)
- - [Standard Template Library "algorithm"](https://github.com/google/libcxx/blob/master/LICENSE.TXT)
-=======
 ## Hints for Tuning
 
 Usually a robot manufacturer provides joint velocity limits. It can be difficult to set joint acceleration or jerk limits when the manufacturer does not provide them. Here are some hints to help choose reasonable values:
@@ -55,4 +46,11 @@
 * The jerk limit should be less than (acceleration_limit / controller_timestep). Otherwise, acceleration could jump to maximum in one timestep and there would be no reason for a jerk limit.
 
 * For tuning the acceleration limit, think about how long it should take the robot to accelerate to maximum velocity in your application. For example, if it takes approximately 0.5 seconds to accelerate to full speed, an estimate is:  acceleration_limit = velocity_limit / 0.5.
->>>>>>> e7eb561d
+
+## Third Party Open Source Software Licenses
+
+The following libraries are used in TrackJoint:
+
+ - [Eigen](http://eigen.tuxfamily.org/index.php?title=Main_Page#License)
+ - [googletest](https://github.com/google/googletest/blob/master/googletest/LICENSE)
+ - [Standard Template Library "algorithm"](https://github.com/google/libcxx/blob/master/LICENSE.TXT)