/*********************************************************************
 * Copyright (c) 2019, PickNik Consulting
 * All rights reserved.
 *
 * Unauthorized copying of this file, via any medium is strictly prohibited
 * Proprietary and confidential
 *********************************************************************/

#include <trackjoint/trajectory_generator.h>
#include <fstream>

namespace trackjoint {
TrajectoryGenerator::TrajectoryGenerator(
    uint num_dof, double timestep, double desired_duration, double max_duration,
    const std::vector<KinematicState> &current_joint_states,
    const std::vector<KinematicState> &goal_joint_states,
    const std::vector<Limits> &limits)
    : kNumDof(num_dof),
      desired_duration_(desired_duration),
      max_duration_(max_duration),
      // Default timestep
      upsampled_timestep_(timestep) {
  // Input error checking
  InputChecking();

  // Upsample if num. waypoints would be short. Helps with accuracy
  UpSample();

  // Initialize a trajectory generator for each joint
  for (size_t joint = 0; joint < kNumDof; ++joint) {
    single_joint_generators_.push_back(SingleJointGenerator(
        upsampled_timestep_, desired_duration_, max_duration_,
        current_joint_states[joint], goal_joint_states[joint], limits[joint],
        upsampled_num_waypoints_, kMaxNumWaypoints));
  }
}

void TrajectoryGenerator::UpSample() {
  // Decrease the timestep to improve accuracy.
  // Upsample algorithm:
  // Keep the first and last waypoint.
  // Insert a new waypoint between every pre-existing waypoint.
  // The formula for the new number of waypoints is new_num_waypoints =
  // 2*num_waypoints-1
  // Upsample_rounds_ tracks how many times this was applied so we can reverse
  // it later.

  upsampled_num_waypoints_ = 1 + desired_duration_ / upsampled_timestep_;

  while (upsampled_num_waypoints_ < kMinNumWaypoints) {
    upsampled_num_waypoints_ = 2 * upsampled_num_waypoints_ - 1;

    upsampled_timestep_ = desired_duration_ / (upsampled_num_waypoints_ - 1);
    ++upsample_rounds_;
  }
}

Eigen::VectorXd TrajectoryGenerator::DownSample(
    const Eigen::VectorXd &vector_to_downsample) {
<<<<<<< HEAD
  Eigen::VectorXd downsampled_vector;

  // Keep every (2 ^ upsample_rounds_) waypoints, starting after the first index
  if (vector_to_downsample.size() > 2) {
    uint num_waypoints_to_skip = pow(2, upsample_rounds_);
    size_t new_vector_size =
        1 + (vector_to_downsample.size() - 1) / num_waypoints_to_skip;
    downsampled_vector.resize(new_vector_size);
    downsampled_vector(0) = vector_to_downsample(0);

    for (size_t index = 1; index < new_vector_size; ++index) {
      downsampled_vector(index) =
          vector_to_downsample(num_waypoints_to_skip * index);
=======
  Eigen::VectorXd downsampled_vector = vector_to_downsample;
  size_t expected_size = 0;
  size_t downsampled_index = 0;

  if (vector_to_downsample.size() < 3)
  {
    std::cout << "Warning: invalid vector length in DownSample()" << std::endl;
    return vector_to_downsample;
  }

  // Remove every other sample from the vector for each round of sampling
  // e.g. 1,2,3,4,5,6 gets downsampled to 1,3,5
  for (size_t round = 0; round < upsample_rounds_; ++round) {
    Eigen::VectorXd temp_vector = downsampled_vector;
    expected_size = 1 + (downsampled_vector.size() - 1) / 2;
    downsampled_vector.resize(expected_size);
    downsampled_vector[0] = temp_vector[0];
    if (temp_vector.size() > 3)
    {
      downsampled_index = 3;
    }
    for (size_t upsampled_index = 3; upsampled_index < temp_vector.size();
         upsampled_index = upsampled_index + 2) {
      downsampled_vector[downsampled_index] = temp_vector[upsampled_index];
      ++downsampled_index;
>>>>>>> 338cbcde
    }
  } else {
    downsampled_vector = vector_to_downsample;
  }

  return downsampled_vector;
}

ErrorCodeEnum TrajectoryGenerator::InputChecking() {
  ErrorCodeEnum error_code = ErrorCodeEnum::kNoError;

  if (desired_duration_ > kMaxNumWaypoints * upsampled_timestep_) {
    // Print a warning but do not exit
    std::cout << "Capping desired duration at " << kMaxNumWaypoints
              << " waypoints to maintain determinism." << std::endl;
    desired_duration_ = kMaxNumWaypoints * upsampled_timestep_;
  }

  if (max_duration_ > kMaxNumWaypoints * upsampled_timestep_) {
    // Print a warning but do not exit
    std::cout << "Capping max duration at " << kMaxNumWaypoints
              << " waypoints to maintain determinism." << std::endl;
    max_duration_ = kMaxNumWaypoints * upsampled_timestep_;
  }
}

void TrajectoryGenerator::SaveTrajectoriesToFile(
    const std::vector<JointTrajectory> &output_trajectories,
    const std::string &base_filepath) const {
  std::ofstream output_file;
  std::string output_path;

  for (size_t joint = 0; joint < output_trajectories.size(); ++joint) {
    output_path = base_filepath + std::to_string(joint + 1) + ".csv";
    output_file.open(output_path);
    for (size_t waypoint = 0;
         waypoint < output_trajectories.at(joint).positions.size();
         ++waypoint) {
      output_file << output_trajectories.at(joint).elapsed_times(waypoint)
                  << " " << output_trajectories.at(joint).positions(waypoint)
                  << " " << output_trajectories.at(joint).velocities(waypoint)
                  << " "
                  << output_trajectories.at(joint).accelerations(waypoint)
                  << " " << output_trajectories.at(joint).jerks(waypoint)
                  << std::endl;
    }
    output_file.close();
    output_file.clear();
  }
}

ErrorCodeEnum TrajectoryGenerator::SynchronizeTrajComponents(
    std::vector<JointTrajectory> *output_trajectories) {
  size_t longest_num_waypoints = 0;
  size_t index_of_longest_duration = 0;

  // Extend to the longest duration across all components
  for (size_t joint = 0; joint < kNumDof; ++joint) {
    if (single_joint_generators_[joint].GetLastSuccessfulIndex() >
        longest_num_waypoints) {
      longest_num_waypoints =
          single_joint_generators_[joint].GetLastSuccessfulIndex();
      index_of_longest_duration = joint;
    }
  }

  // This indicates that a successful trajectory wasn't found, even when the
  // trajectory was extended to max_duration.
  if (longest_num_waypoints < (1 + desired_duration_ / upsampled_timestep_)) {
    SetFinalStateToCurrentState();
    return ErrorCodeEnum::kMaxDurationExceeded;
  }

  // Subtract one from longest_num_waypoints because the first index doesn't
  // count toward duration
  double new_desired_duration =
      (longest_num_waypoints - 1) * upsampled_timestep_;

  // If any of the component durations need to be extended, run them again
  if (new_desired_duration > desired_duration_) {
    for (size_t joint = 0; joint < kNumDof; ++joint) {
      if (joint != index_of_longest_duration) {
        single_joint_generators_[joint].UpdateTrajectoryDuration(
            new_desired_duration);
        single_joint_generators_[joint].ExtendTrajectoryDuration();
        output_trajectories->at(joint) =
            single_joint_generators_[joint].GetTrajectory();
      }
      // If this was the index of longest duration, don't need to re-generate a
      // trajectory
      else {
        output_trajectories->at(joint) =
            single_joint_generators_[joint].GetTrajectory();
      }
    }
  } else {
    for (size_t joint = 0; joint < kNumDof; ++joint) {
      output_trajectories->at(joint) =
          single_joint_generators_[joint].GetTrajectory();
    }
  }

  return ErrorCodeEnum::kNoError;
}

void TrajectoryGenerator::SetFinalStateToCurrentState() {
  // TODO(andyz)
  ;
}

ErrorCodeEnum TrajectoryGenerator::GenerateTrajectories(
    std::vector<JointTrajectory> *output_trajectories) {
  ErrorCodeEnum error_code = ErrorCodeEnum::kNoError;
  // Generate individual joint trajectories
  for (size_t joint = 0; joint < kNumDof; ++joint) {
    error_code = single_joint_generators_[joint].GenerateTrajectory();
    if (error_code) {
      return error_code;
    }
  }

  // Synchronize trajectory components
  error_code = SynchronizeTrajComponents(output_trajectories);
  if (error_code) {
    return error_code;
  }

  // Downsample all vectors, if needed, to the correct timestep
  if (upsample_rounds_ > 0)
    for (size_t joint = 0; joint < kNumDof; ++joint) {
      output_trajectories->at(joint).positions =
          DownSample(output_trajectories->at(joint).positions);
      output_trajectories->at(joint).velocities =
          DownSample(output_trajectories->at(joint).velocities);
      output_trajectories->at(joint).accelerations =
          DownSample(output_trajectories->at(joint).accelerations);
      output_trajectories->at(joint).elapsed_times =
          DownSample(output_trajectories->at(joint).elapsed_times);
    }

  // TODO(andyz): Final error checking

  return error_code;
}
}  // end namespace trackjoint<|MERGE_RESOLUTION|>--- conflicted
+++ resolved
@@ -57,7 +57,6 @@
 
 Eigen::VectorXd TrajectoryGenerator::DownSample(
     const Eigen::VectorXd &vector_to_downsample) {
-<<<<<<< HEAD
   Eigen::VectorXd downsampled_vector;
 
   // Keep every (2 ^ upsample_rounds_) waypoints, starting after the first index
@@ -71,33 +70,6 @@
     for (size_t index = 1; index < new_vector_size; ++index) {
       downsampled_vector(index) =
           vector_to_downsample(num_waypoints_to_skip * index);
-=======
-  Eigen::VectorXd downsampled_vector = vector_to_downsample;
-  size_t expected_size = 0;
-  size_t downsampled_index = 0;
-
-  if (vector_to_downsample.size() < 3)
-  {
-    std::cout << "Warning: invalid vector length in DownSample()" << std::endl;
-    return vector_to_downsample;
-  }
-
-  // Remove every other sample from the vector for each round of sampling
-  // e.g. 1,2,3,4,5,6 gets downsampled to 1,3,5
-  for (size_t round = 0; round < upsample_rounds_; ++round) {
-    Eigen::VectorXd temp_vector = downsampled_vector;
-    expected_size = 1 + (downsampled_vector.size() - 1) / 2;
-    downsampled_vector.resize(expected_size);
-    downsampled_vector[0] = temp_vector[0];
-    if (temp_vector.size() > 3)
-    {
-      downsampled_index = 3;
-    }
-    for (size_t upsampled_index = 3; upsampled_index < temp_vector.size();
-         upsampled_index = upsampled_index + 2) {
-      downsampled_vector[downsampled_index] = temp_vector[upsampled_index];
-      ++downsampled_index;
->>>>>>> 338cbcde
     }
   } else {
     downsampled_vector = vector_to_downsample;
