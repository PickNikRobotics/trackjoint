/*********************************************************************
 * Copyright (c) 2019, PickNik Consulting
 * All rights reserved.
 *
 * Unauthorized copying of this file, via any medium is strictly prohibited
 * Proprietary and confidential
 *********************************************************************/

#include <trackjoint/trajectory_generator.h>
#include <fstream>

namespace trackjoint {
TrajectoryGenerator::TrajectoryGenerator(
    uint num_dof, double timestep, double desired_duration, double max_duration,
    const std::vector<KinematicState> &current_joint_states,
    const std::vector<KinematicState> &goal_joint_states,
    const std::vector<Limits> &limits)
    : kNumDof(num_dof),
      desired_duration_(desired_duration),
      max_duration_(max_duration),
      // Default timestep
<<<<<<< HEAD
      upsampled_timestep_(timestep),
      limits_(limits) {
  // Input error checking
  InputChecking();

=======
      upsampled_timestep_(timestep) {
>>>>>>> 56051eba
  // Upsample if num. waypoints would be short. Helps with accuracy
  UpSample();

  // Initialize a trajectory generator for each joint
  for (size_t joint = 0; joint < kNumDof; ++joint) {
    single_joint_generators_.push_back(SingleJointGenerator(
        upsampled_timestep_, desired_duration_, max_duration_,
        current_joint_states[joint], goal_joint_states[joint], limits[joint],
        upsampled_num_waypoints_, kMaxNumWaypoints));
  }
}

void TrajectoryGenerator::UpSample() {
  // Decrease the timestep to improve accuracy.
  // Upsample algorithm:
  // Keep the first and last waypoint.
  // Insert a new waypoint between every pre-existing waypoint.
  // The formula for the new number of waypoints is new_num_waypoints =
  // 2*num_waypoints-1
  // Upsample_rounds_ tracks how many times this was applied so we can reverse
  // it later.

  upsampled_num_waypoints_ = 1 + desired_duration_ / upsampled_timestep_;

  while (upsampled_num_waypoints_ < kMinNumWaypoints) {
    upsampled_num_waypoints_ = 2 * upsampled_num_waypoints_ - 1;

    upsampled_timestep_ = desired_duration_ / (upsampled_num_waypoints_ - 1);
    ++upsample_rounds_;
  }
}

Eigen::VectorXd TrajectoryGenerator::DownSample(
    const Eigen::VectorXd &vector_to_downsample) {
  Eigen::VectorXd downsampled_vector;

  // Keep every (2 ^ upsample_rounds_) waypoints, starting after the first index
  if (vector_to_downsample.size() > 2) {
    uint num_waypoints_to_skip = pow(2, upsample_rounds_);
    size_t new_vector_size =
        1 + (vector_to_downsample.size() - 1) / num_waypoints_to_skip;
    downsampled_vector.resize(new_vector_size);
    downsampled_vector(0) = vector_to_downsample(0);

    for (size_t index = 1; index < new_vector_size; ++index) {
      downsampled_vector(index) =
          vector_to_downsample(num_waypoints_to_skip * index);
    }
  } else {
    downsampled_vector = vector_to_downsample;
  }

  return downsampled_vector;
}

  ErrorCodeEnum TrajectoryGenerator::InputChecking(const std::vector<trackjoint::KinematicState> &current_joint_states,
      const std::vector<trackjoint::KinematicState> &goal_joint_states,
      const std::vector<Limits> &limits, double nominal_timestep) {

  if (desired_duration_ > kMaxNumWaypoints * upsampled_timestep_) {
    // Print a warning but do not exit
    std::cout << "Capping desired duration at " << kMaxNumWaypoints
              << " waypoints to maintain determinism." << std::endl;
    desired_duration_ = kMaxNumWaypoints * upsampled_timestep_;
  }

  if (max_duration_ > kMaxNumWaypoints * upsampled_timestep_) {
    // Print a warning but do not exit
    std::cout << "Capping max duration at " << kMaxNumWaypoints
              << " waypoints to maintain determinism." << std::endl;
    max_duration_ = kMaxNumWaypoints * upsampled_timestep_;
  }

  double rounded_duration = std::round(desired_duration_ / upsampled_timestep_ ) * upsampled_timestep_;

  // Need at least 1 timestep
  if(rounded_duration < nominal_timestep){
    SetFinalStateToCurrentState();
    return ErrorCodeEnum::kDesiredDurationTooShort;
  }

  // Maximum duration must be equal to or longer than the nominal, goal duration
  if(max_duration_ < rounded_duration){
    SetFinalStateToCurrentState();
    return ErrorCodeEnum::kMaxDurationLessThanDesiredDuration;
  }

  // Check that current vels. are less than the limits.
  for(size_t joint = 0; joint < kNumDof; ++joint){
    if(abs(current_joint_states[joint].velocity) > limits[joint].velocity_limit){
      SetFinalStateToCurrentState();
      return  ErrorCodeEnum::kVelocityExceedsLimit;
    }

    // Check that goal vels. are less than the limits.
    if(abs(goal_joint_states[joint].velocity) > limits[joint].velocity_limit){
      SetFinalStateToCurrentState();
      return ErrorCodeEnum::kVelocityExceedsLimit;
    }

    // Check that current accels. are less than the limits.
    if(abs(current_joint_states[joint].acceleration) > limits[joint].acceleration_limit){
      SetFinalStateToCurrentState();
      return ErrorCodeEnum::kAccelExceedsLimit;
    }

    // Check that goal accels. are less than the limits.
    if(abs(goal_joint_states[joint].acceleration) > limits[joint].acceleration_limit){
      SetFinalStateToCurrentState();
      return ErrorCodeEnum::kAccelExceedsLimit;
    }

    // Check for positive limits.
    if(limits[joint].velocity_limit <= 0 || limits[joint].acceleration_limit <= 0 ||
       limits[joint].jerk_limit <= 0){
      SetFinalStateToCurrentState();
      return ErrorCodeEnum::kLimitNotPositive;
    }
  }

  return ErrorCodeEnum::kNoError;
}

void TrajectoryGenerator::SaveTrajectoriesToFile(
    const std::vector<JointTrajectory> &output_trajectories,
    const std::string &base_filepath) const {
  std::ofstream output_file;
  std::string output_path;

  for (size_t joint = 0; joint < output_trajectories.size(); ++joint) {
    output_path = base_filepath + std::to_string(joint + 1) + ".csv";
    output_file.open(output_path);
    for (size_t waypoint = 0;
         waypoint < output_trajectories.at(joint).positions.size();
         ++waypoint) {
      output_file << output_trajectories.at(joint).elapsed_times(waypoint)
                  << " " << output_trajectories.at(joint).positions(waypoint)
                  << " " << output_trajectories.at(joint).velocities(waypoint)
                  << " "
                  << output_trajectories.at(joint).accelerations(waypoint)
                  << " " << output_trajectories.at(joint).jerks(waypoint)
                  << std::endl;
    }
    output_file.close();
    output_file.clear();
  }
}

ErrorCodeEnum TrajectoryGenerator::SynchronizeTrajComponents(
    std::vector<JointTrajectory> *output_trajectories) {
  size_t longest_num_waypoints = 0;
  size_t index_of_longest_duration = 0;

  // Extend to the longest duration across all components
  for (size_t joint = 0; joint < kNumDof; ++joint) {
    if (single_joint_generators_[joint].GetLastSuccessfulIndex() >
        longest_num_waypoints) {
      longest_num_waypoints =
          single_joint_generators_[joint].GetLastSuccessfulIndex();
      index_of_longest_duration = joint;
    }
  }

  // This indicates that a successful trajectory wasn't found, even when the
  // trajectory was extended to max_duration.
  if (longest_num_waypoints < (desired_duration_ / upsampled_timestep_)) {
    SetFinalStateToCurrentState();
    return ErrorCodeEnum::kMaxDurationExceeded;
  }

  // Subtract one from longest_num_waypoints because the first index doesn't
  // count toward duration
  double new_desired_duration =
      (longest_num_waypoints - 1) * upsampled_timestep_;

  // If any of the component durations need to be extended, run them again
  if (new_desired_duration > desired_duration_) {
    for (size_t joint = 0; joint < kNumDof; ++joint) {
      if (joint != index_of_longest_duration) {
        single_joint_generators_[joint].UpdateTrajectoryDuration(
            new_desired_duration);
        single_joint_generators_[joint].ExtendTrajectoryDuration();
        output_trajectories->at(joint) =
            single_joint_generators_[joint].GetTrajectory();
      }
      // If this was the index of longest duration, don't need to re-generate a
      // trajectory
      else {
        output_trajectories->at(joint) =
            single_joint_generators_[joint].GetTrajectory();
      }
    }
  } else {
    for (size_t joint = 0; joint < kNumDof; ++joint) {
      output_trajectories->at(joint) =
          single_joint_generators_[joint].GetTrajectory();
    }
  }

  return ErrorCodeEnum::kNoError;
}

void TrajectoryGenerator::SetFinalStateToCurrentState() {
  // TODO(andyz)
  ;
}

ErrorCodeEnum TrajectoryGenerator::OutputChecking(const std::vector<JointTrajectory> &output_trajectories)
{
  for (size_t joint = 0; joint < kNumDof; ++joint) {
    // error if any element was greater than the limit

    // Velocity
    Eigen::Matrix<bool, Eigen::Dynamic, 1> result = (output_trajectories[joint].velocities.array() > limits_[joint].velocity_limit)
     || (output_trajectories[joint].velocities.array() < -limits_[joint].velocity_limit);
    if ((result.array() != false).any())
    {
      return ErrorCodeEnum::kInternalLimitViolation;
    }

    // Acceleration
    result = (output_trajectories[joint].accelerations.array() > limits_[joint].acceleration_limit)
     || (output_trajectories[joint].accelerations.array() < -limits_[joint].acceleration_limit);
    if ((result.array() != false).any())
    {
      return ErrorCodeEnum::kInternalLimitViolation;
    }

    // Jerk
    result = (output_trajectories[joint].jerks.array() > limits_[joint].jerk_limit)
     || (output_trajectories[joint].jerks.array() < -limits_[joint].jerk_limit);
    if ((result.array() != false).any())
    {
      return ErrorCodeEnum::kInternalLimitViolation;
    }
  }

  return ErrorCodeEnum::kNoError;
}

ErrorCodeEnum TrajectoryGenerator::GenerateTrajectories(
    std::vector<JointTrajectory> *output_trajectories) {
  ErrorCodeEnum error_code = ErrorCodeEnum::kNoError;
  // Generate individual joint trajectories
  for (size_t joint = 0; joint < kNumDof; ++joint) {
    error_code = single_joint_generators_[joint].GenerateTrajectory();
    if (error_code) {
      return error_code;
    }
  }

  // Synchronize trajectory components
  error_code = SynchronizeTrajComponents(output_trajectories);
  if (error_code) {
    return error_code;
  }

  // Downsample all vectors, if needed, to the correct timestep
  if (upsample_rounds_ > 0)
    for (size_t joint = 0; joint < kNumDof; ++joint) {
      output_trajectories->at(joint).positions =
          DownSample(output_trajectories->at(joint).positions);
      output_trajectories->at(joint).velocities =
          DownSample(output_trajectories->at(joint).velocities);
      output_trajectories->at(joint).accelerations =
          DownSample(output_trajectories->at(joint).accelerations);
      output_trajectories->at(joint).elapsed_times =
          DownSample(output_trajectories->at(joint).elapsed_times);
    }

  // Check for limits before returning
  error_code = OutputChecking(*output_trajectories);

  return error_code;
}
}  // end namespace trackjoint<|MERGE_RESOLUTION|>--- conflicted
+++ resolved
@@ -19,15 +19,9 @@
       desired_duration_(desired_duration),
       max_duration_(max_duration),
       // Default timestep
-<<<<<<< HEAD
       upsampled_timestep_(timestep),
       limits_(limits) {
-  // Input error checking
-  InputChecking();
-
-=======
-      upsampled_timestep_(timestep) {
->>>>>>> 56051eba
+
   // Upsample if num. waypoints would be short. Helps with accuracy
   UpSample();
 
