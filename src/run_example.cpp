/*********************************************************************
 * Copyright (c) 2019, PickNik Consulting
 * All rights reserved.
 *
 * Unauthorized copying of this file, via any medium is strictly prohibited
 * Proprietary and confidential
 *********************************************************************/

/* Author: Andy Zelenak
   Desc: An example of smoothing a trajectory for three joints.
*/

<<<<<<< HEAD
#include <trackjoint/error_codes.h>
=======
>>>>>>> 39b0228b
#include <trackjoint/joint_trajectory.h>
#include <trackjoint/trajectory_generator.h>
#include <fstream>

int main(int argc, char** argv) {
  const int kNumDof = 3;
  const double kTimestep = 0.001;
  const double kDesiredDuration = 2.5;
  const double kMaxDuration = 2.5;
  const std::string kOutputPathBase =
      "../trackjoint_data/output_joint";

  std::vector<trackjoint::KinematicState> current_joint_states;
  trackjoint::KinematicState joint_state;
  joint_state.position = -1;
  joint_state.velocity = -0.1;
  joint_state.acceleration = 0;
  current_joint_states.push_back(joint_state);
  current_joint_states.push_back(joint_state);
  current_joint_states.push_back(joint_state);

  joint_state.position = 3;
  joint_state.velocity = 1.9;
  joint_state.acceleration = 0;
  std::vector<trackjoint::KinematicState> goal_joint_states;
  goal_joint_states.push_back(joint_state);
  goal_joint_states.push_back(joint_state);
  goal_joint_states.push_back(joint_state);

  std::vector<trackjoint::Limits> limits;
  trackjoint::Limits single_joint_limits;
  single_joint_limits.velocity_limit = 2;
  single_joint_limits.acceleration_limit = 1e4;
  single_joint_limits.jerk_limit = 1e6;
  limits.push_back(single_joint_limits);
  limits.push_back(single_joint_limits);
  limits.push_back(single_joint_limits);

  // Initialize main class
  trackjoint::TrajectoryGenerator traj_gen(kNumDof, kTimestep, kDesiredDuration,
                                           kMaxDuration, current_joint_states,
                                           goal_joint_states, limits);

  std::vector<trackjoint::JointTrajectory> output_trajectories(kNumDof);
  trackjoint::ErrorCodeEnum error_code = traj_gen.GenerateTrajectories(&output_trajectories);
  std::cout << "Error code: " << trackjoint::kErrorCodeMap.at(error_code) << std::endl;

  // Save the synchronized trajectories to .csv files
  // traj_gen.SaveTrajectoriesToFile(output_trajectories, kOutputPathBase);

  // Print the synchronized trajectories
  for (size_t joint = 0; joint < output_trajectories.size(); ++joint) {
    std::cout << "==========" << std::endl;
    std::cout << "Joint " << joint << std::endl;
    std::cout << "==========" << std::endl;
    for (size_t waypoint = 0;
         waypoint < output_trajectories.at(joint).positions.size();
         ++waypoint) {
      std::cout << "Position: "
                << output_trajectories.at(joint).positions(waypoint)
                << std::endl;
      std::cout << "Elapsed time: "
                << output_trajectories.at(joint).elapsed_times(waypoint)
                << std::endl;
    }
  }

  return 0;
}<|MERGE_RESOLUTION|>--- conflicted
+++ resolved
@@ -10,10 +10,7 @@
    Desc: An example of smoothing a trajectory for three joints.
 */
 
-<<<<<<< HEAD
 #include <trackjoint/error_codes.h>
-=======
->>>>>>> 39b0228b
 #include <trackjoint/joint_trajectory.h>
 #include <trackjoint/trajectory_generator.h>
 #include <fstream>
