--- conflicted
+++ resolved
@@ -24,25 +24,14 @@
       kLimits(limits),
       kMaxNumWaypoints(max_num_waypoints) {
   // Waypoint times
-<<<<<<< HEAD
   nominal_times_ = Eigen::VectorXd::LinSpaced(int(desired_duration_ / kTimestep), 0, desired_duration_);
-=======
-  times_ = Eigen::VectorXd::LinSpaced(int(desired_duration_ / kTimestep), 0,
-                                      desired_duration_);
->>>>>>> 39b0228b
 }
 
 ErrorCodeEnum SingleJointGenerator::GenerateTrajectory() {
   // Clear previous results
   waypoints_ = JointTrajectory();
   waypoints_.positions = Interpolate();
-<<<<<<< HEAD
   waypoints_.elapsed_times.setLinSpaced(waypoints_.positions.size(), 0., desired_duration_);
-=======
-  waypoints_.elapsed_times.setLinSpaced(waypoints_.positions.size(), 0.,
-                                        desired_duration_);
-
->>>>>>> 39b0228b
   CalculateDerivatives();
 
   ErrorCodeEnum error_code = LimitCompensation(&index_last_successful_);
@@ -84,7 +73,6 @@
 
   // TODO(andyz): vectorize this calculation
   Eigen::VectorXd interpolated_position(tao.size());
-<<<<<<< HEAD
   for (size_t index=0; index<tao.size(); ++index)
   {
     interpolated_position(index) = pow((1. - tao(index)), 3) * (
@@ -92,38 +80,13 @@
       (kCurrentJointState.acceleration * pow(desired_duration_, 2) + 6. * kCurrentJointState.velocity * desired_duration_ + 12. * kCurrentJointState.position) * pow(tao(index), 2) / 2.) +
       pow(tao(index), 3) * (kGoalJointState.position + (3. * kGoalJointState.position - kGoalJointState.velocity * desired_duration_) * (1. - tao(index)) +
       (kGoalJointState.acceleration * pow(desired_duration_, 2) - 6. * kGoalJointState.velocity * desired_duration_ + 12. * kGoalJointState.position) * pow((1. - tao(index)), 2) / 2.);
-=======
-  for (size_t index = 0; index < tao.size(); ++index) {
-    interpolated_position(index) =
-        pow((1. - tao(index)), 3) *
-            ((kCurrentJointState.position +
-              (3. * kCurrentJointState.position +
-               kCurrentJointState.velocity * desired_duration_)) *
-                 tao(index) +
-             (kCurrentJointState.acceleration * pow(desired_duration_, 2) +
-              6. * kCurrentJointState.velocity +
-              12. * kCurrentJointState.position) *
-                 pow(tao(index), 2) / 2.) +
-        pow(tao(index), 3) *
-            (kGoalJointState.position +
-             (3. * kGoalJointState.position -
-              kGoalJointState.velocity * desired_duration_) *
-                 (1. - tao(index)) +
-             (kGoalJointState.acceleration * pow(desired_duration_, 2) -
-              6. * kGoalJointState.velocity + 12. * kGoalJointState.position) *
-                 pow((1. - tao(index)), 2) / 2.);
->>>>>>> 39b0228b
   }
 
   return interpolated_position;
 }
 
-<<<<<<< HEAD
 ErrorCodeEnum SingleJointGenerator::LimitCompensation(size_t *index_last_successful)
 {
-=======
-size_t SingleJointGenerator::LimitCompensation() {
->>>>>>> 39b0228b
   // Start with the assumption that the entire trajectory can be completed
   *index_last_successful = waypoints_.positions.size();
 
@@ -148,12 +111,7 @@
           waypoints_.accelerations(index) + delta_j * kTimestep;
       delta_v = 0.5 * delta_j * kTimestep * kTimestep;
       waypoints_.velocities(index) = waypoints_.velocities(index) + delta_v;
-<<<<<<< HEAD
       // Try adjusting the velocity in previous timesteps to compensate for this limit, if needed
-=======
-      // Try adjusting the veloicty in previous timesteps to compensate for this
-      // limit, if needed
->>>>>>> 39b0228b
       successful_compensation = VelocityCompensation(index, delta_v);
       if (!successful_compensation)
       {
@@ -182,17 +140,11 @@
       if (!(fabs(waypoints_.jerks(index - 1) + delta_a / kTimestep) <
             kLimits.jerk_limit)) {
         waypoints_.accelerations(index) = temp_accel;
-<<<<<<< HEAD
       }
       else
       {
         RecordFailureTime(index, index_last_successful);
         return ErrorCodeEnum::kMaxDurationExceeded;
-=======
-      } else {
-        index_last_successful = RecordFailureTime(index, index_last_successful);
-        break;
->>>>>>> 39b0228b
       }
       waypoints_.jerks(index) = 0;
       delta_v = delta_a * kTimestep;
@@ -200,15 +152,10 @@
       // Try decreasing the velocity in previous timesteps to compensate for
       // this limit, if needed
       successful_compensation = VelocityCompensation(index, delta_v);
-<<<<<<< HEAD
       if (!successful_compensation)
       {
         RecordFailureTime(index, index_last_successful);
         return ErrorCodeEnum::kMaxDurationExceeded;
-=======
-      if (!successful_compensation) {
-        index_last_successful = RecordFailureTime(index, index_last_successful);
->>>>>>> 39b0228b
       }
     }
   }
@@ -231,7 +178,6 @@
       waypoints_.jerks(index) = 0;
 
       // If a velocity adjustment was made
-<<<<<<< HEAD
       if (delta_v != 0)
       {
         // Try decreasing the velocity in previous timesteps to compensate for this limit
@@ -242,17 +188,6 @@
          RecordFailureTime(index, index_last_successful);
          return ErrorCodeEnum::kMaxDurationExceeded;
        }
-=======
-      if (delta_v != 0) {
-        // Try decreasing the velocity in previous timesteps to compensate for
-        // this limit
-        // Do not mess with previous timesteps if the velocity is greater than
-        // the limit
-        successful_compensation = VelocityCompensation(index, -delta_v);
-        if (!successful_compensation)
-          index_last_successful =
-              RecordFailureTime(index, index_last_successful);
->>>>>>> 39b0228b
       }
     }
   }
@@ -261,13 +196,8 @@
   return error_code;
 }
 
-<<<<<<< HEAD
 void SingleJointGenerator::RecordFailureTime(size_t current_index, size_t *index_last_successful)
 {
-=======
-size_t SingleJointGenerator::RecordFailureTime(size_t current_index,
-                                               size_t index_last_successful) {
->>>>>>> 39b0228b
   // Record the index when compensation first failed
   if (current_index < *index_last_successful)
     *index_last_successful = current_index;
@@ -284,15 +214,10 @@
 
   bool successful_compensation = false;
 
-<<<<<<< HEAD
   // Add a bit of velocity at step i to compensate for the limit at timestep i+1.
   // Cannot go beyond index 2 because we use a 2-index window for derivative calculations.
   for (size_t index = limited_index; limited_index>2; --index)
   {
-=======
-  // Add a bit of velocity at step i to compensate for the limit at timestep i+1
-  for (size_t index = limited_index; limited_index > 0; --limited_index) {
->>>>>>> 39b0228b
     // if there is some room to increase the velocity at timestep i
     if (fabs(waypoints_.velocities(index)) < kLimits.velocity_limit) {
       // If the full change can be made in this timestep
@@ -312,18 +237,9 @@
                                     kTimestep) /
                                kTimestep;
         // Accel and jerk, calculated from upcoming waypoints
-<<<<<<< HEAD
         double forward_accel = (waypoints_.velocities(index+1) - new_velocity) / kTimestep;
         double forward_jerk = (forward_accel - (new_velocity - waypoints_.velocities(index-1)) / kTimestep) / kTimestep;
-=======
-        double forward_accel =
-            (waypoints_.velocities(index + 1) - new_velocity) / kTimestep;
-        double forward_jerk =
-            (forward_accel -
-             (new_velocity - waypoints_.velocities(index - 1)) / kTimestep) /
-            kTimestep;
-
->>>>>>> 39b0228b
+
         // Calculate this new velocity if it would not violate accel/jerk limits
         if ((fabs(backward_jerk) < kLimits.jerk_limit) &&
             (fabs(backward_accel) < kLimits.acceleration_limit) &&
@@ -431,16 +347,11 @@
   return error_code;
 }
 
-<<<<<<< HEAD
 ErrorCodeEnum SingleJointGenerator::PositionVectorLimitLookAhead()
 {
   ErrorCodeEnum error_code = LimitCompensation(&index_last_successful_);
   if (error_code)
     return error_code;
-=======
-void SingleJointGenerator::PositionVectorLimitLookAhead() {
-  size_t index_last_successful = LimitCompensation();
->>>>>>> 39b0228b
 
   // Re-compile the position with these modifications.
   // Ensure the first and last elements are a perfect match with initial/final
@@ -463,18 +374,9 @@
   // From position vector, approximate velocity and acceleration.
   // velocity = (difference between adjacent position elements) / delta_t
   // acceleration = (difference between adjacent velocity elements) / delta_t
-<<<<<<< HEAD
   waypoints_.velocities = DiscreteDifferentiation(waypoints_.positions, kTimestep, kCurrentJointState.velocity);
   waypoints_.accelerations = DiscreteDifferentiation(waypoints_.velocities, kTimestep, kCurrentJointState.acceleration);
   waypoints_.jerks = DiscreteDifferentiation(waypoints_.accelerations, kTimestep, 0);
-=======
-  waypoints_.velocities =
-      DiscreteDifferentiation(waypoints_.positions, kTimestep);
-  waypoints_.accelerations =
-      DiscreteDifferentiation(waypoints_.velocities, kTimestep);
-  waypoints_.jerks =
-      DiscreteDifferentiation(waypoints_.accelerations, kTimestep);
->>>>>>> 39b0228b
 
   // Ensure the initial conditions and final positions are exactly copied
   // TODO(andyz)
