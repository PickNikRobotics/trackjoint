--- conflicted
+++ resolved
@@ -48,16 +48,9 @@
 ErrorCodeEnum SingleJointGenerator::ExtendTrajectoryDuration() {
   // Clear previous results
   waypoints_ = JointTrajectory();
-<<<<<<< HEAD
   size_t expected_num_waypoints = 1 + desired_duration_ / kTimestep;
   waypoints_.elapsed_times.setLinSpaced(expected_num_waypoints, 0., desired_duration_);
   waypoints_.positions = Interpolate(waypoints_.elapsed_times);
-=======
-  waypoints_.positions = Interpolate();
-  waypoints_.elapsed_times.setLinSpaced(waypoints_.positions.size(), 0.,
-                                        desired_duration_);
-
->>>>>>> ceeaf452
   CalculateDerivatives();
   ErrorCodeEnum error_code = LimitCompensation(&index_last_successful_);
   return error_code;
@@ -69,12 +62,8 @@
   return index_last_successful_;
 }
 
-<<<<<<< HEAD
 Eigen::VectorXd SingleJointGenerator::Interpolate(Eigen::VectorXd &times)
 {
-=======
-Eigen::VectorXd SingleJointGenerator::Interpolate() {
->>>>>>> ceeaf452
   // See De Luca, "Trajectory Planning" pdf, slide 19
   // Interpolate a smooth trajectory from initial to final state while matching
   // boundary conditions.
@@ -376,22 +365,11 @@
   double kOneSixth = 0.166667;
   // Initial waypoint
   waypoints_.positions(0) = kCurrentJointState.position;
-<<<<<<< HEAD
   for (size_t index = 1; index < waypoints_.positions.size()-1; ++index)
     waypoints_.positions(index) = waypoints_.positions(index-1) + waypoints_.velocities(index-1) * kTimestep +
       0.5*waypoints_.accelerations(index-1) * pow(kTimestep, 2) + kOneSixth*waypoints_.jerks(index-1) * pow(kTimestep, 3);
   // Final waypoint
   waypoints_.positions(waypoints_.positions.size() - 1) = kGoalJointState.position;
-=======
-  for (size_t index = 1; index < waypoints_.positions.size() - 1; ++index)
-    waypoints_.positions(index) =
-        waypoints_.positions(index - 1) +
-        waypoints_.velocities(index - 1) * kTimestep +
-        0.5 * waypoints_.accelerations(index - 2) * pow(kTimestep, 2) +
-        kOneSixth * waypoints_.jerks(index - 3) * pow(kTimestep, 3);
-  waypoints_.positions(waypoints_.positions.size() - 1) =
-      kGoalJointState.position;
->>>>>>> ceeaf452
 
   return error_code;
 }
