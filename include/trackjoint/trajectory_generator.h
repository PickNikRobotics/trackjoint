/*********************************************************************
 * Copyright (c) 2019, PickNik Consulting
 * All rights reserved.
 *
 * Unauthorized copying of this file, via any medium is strictly prohibited
 * Proprietary and confidential
 *********************************************************************/

/* Author: Andy Zelenak
   Desc: Generate jerk-limited trajectories for n robot joints.
*/

#pragma once

// TrackJoint
#include "trackjoint/error_codes.h"
#include "trackjoint/joint_trajectory.h"
#include "trackjoint/kinematic_state.h"
#include "trackjoint/limits.h"
#include "trackjoint/single_joint_generator.h"

// C++
#include <Eigen/Geometry>
#include <memory>  // shared_ptr
#include <vector>

namespace trackjoint {

class TrajectoryGenerator {
 public:
  /** \brief Constructor */
  TrajectoryGenerator(uint num_dof, double timestep, double desired_duration,
                      double max_duration,
                      const std::vector<KinematicState> &current_joint_states,
                      const std::vector<KinematicState> &goal_joint_states,
                      const std::vector<Limits> &limits);

  /** \brief Generate and return trajectories for every joint*/
  ErrorCodeEnum GenerateTrajectories(std::vector<JointTrajectory> *output_trajectories);

  /** \brief Save generated trajectory to a .csv file */
  void SaveTrajectoriesToFile(
      const std::vector<JointTrajectory> &output_trajectories,
      const std::string &base_filepath) const;

 private:
  /** \brief Check user input for errors */
  ErrorCodeEnum InputChecking();

  /** \brief Upsample if num. waypoints would be short. Helps with accuracy. */
  void UpSample();

  /** \brief Undo UpSample() to output waypoints with the correct spacing. */
  Eigen::VectorXd DownSample(const Eigen::VectorXd &vector_to_downsample);

  /** \brief Synchronize all trajectories with the one of longest duration. */
<<<<<<< HEAD
  ErrorCodeEnum SynchronizeTrajComponents(std::vector<JointTrajectory> *output_trajectories);
=======
  bool SynchronizeTrajComponents(
      std::vector<JointTrajectory> *output_trajectories);
>>>>>>> 39b0228b

  /** \brief Set the output state equal to the current state. Used if an error
   * is encountered. */
  void SetFinalStateToCurrentState();

  const uint kNumDof;
  double desired_duration_, max_duration_;
<<<<<<< HEAD
  // TODO(andyz): set this back to a small number when done testing
  const size_t kMaxNumWaypoints = 10000;  // A relatively small number, to run fast
  const size_t kMinNumWaypoints = 49;  // Upsample for better accuracy if fewer than this many waypoints
=======
  const size_t kMaxNumWaypoints =
      100;  // A relatively small number, to run fast
  const size_t kMinNumWaypoints =
      49;  // Upsample for better accuracy if fewer than this many waypoints
  uint error_code_ = ErrorCodeEnum::kNoError;
>>>>>>> 39b0228b
  std::vector<trackjoint::SingleJointGenerator> single_joint_generators_;
  double upsampled_timestep_;
  size_t upsample_rounds_ =
      0;  // Every time we upsample, timestep is halved. Track this.
};        // end class TrajectoryGenerator
}  // namespace trackjoint<|MERGE_RESOLUTION|>--- conflicted
+++ resolved
@@ -54,12 +54,7 @@
   Eigen::VectorXd DownSample(const Eigen::VectorXd &vector_to_downsample);
 
   /** \brief Synchronize all trajectories with the one of longest duration. */
-<<<<<<< HEAD
   ErrorCodeEnum SynchronizeTrajComponents(std::vector<JointTrajectory> *output_trajectories);
-=======
-  bool SynchronizeTrajComponents(
-      std::vector<JointTrajectory> *output_trajectories);
->>>>>>> 39b0228b
 
   /** \brief Set the output state equal to the current state. Used if an error
    * is encountered. */
@@ -67,17 +62,9 @@
 
   const uint kNumDof;
   double desired_duration_, max_duration_;
-<<<<<<< HEAD
   // TODO(andyz): set this back to a small number when done testing
   const size_t kMaxNumWaypoints = 10000;  // A relatively small number, to run fast
   const size_t kMinNumWaypoints = 49;  // Upsample for better accuracy if fewer than this many waypoints
-=======
-  const size_t kMaxNumWaypoints =
-      100;  // A relatively small number, to run fast
-  const size_t kMinNumWaypoints =
-      49;  // Upsample for better accuracy if fewer than this many waypoints
-  uint error_code_ = ErrorCodeEnum::kNoError;
->>>>>>> 39b0228b
   std::vector<trackjoint::SingleJointGenerator> single_joint_generators_;
   double upsampled_timestep_;
   size_t upsample_rounds_ =
