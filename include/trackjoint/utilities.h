--- conflicted
+++ resolved
@@ -20,7 +20,6 @@
  *
  * input: first_element: we usually have an initial condition, so supply it directly.
  */
-<<<<<<< HEAD
 Eigen::VectorXd DiscreteDifferentiation(const Eigen::VectorXd &input_vector, double timestep, double first_element)
 {
   // derivative = (difference between adjacent elements) / timestep
@@ -31,16 +30,7 @@
   Eigen::VectorXd derivative(input_vector.size());
   derivative(0) = first_element;
   derivative.tail(derivative.size()-1) = (input_vector.tail(input_vector.size()-1) - input_shifted_right.tail(input_shifted_right.size()-1)) / timestep;
-=======
-Eigen::VectorXd DiscreteDifferentiation(const Eigen::VectorXd &input_vector,
-                                        double timestep) {
-  // derivative = (difference between adjacent elements) / timestep
-  Eigen::VectorXd input_shifted_right(input_vector.size());
-  input_shifted_right(0) = 0;
-  input_shifted_right.tail(input_shifted_right.size() - 1) =
-      input_vector.head(input_vector.size() - 1);
-  Eigen::VectorXd derivative = (input_vector - input_shifted_right) / timestep;
->>>>>>> 39b0228b
+
   return derivative;
 };
 }  // namespace trackjoint