--- conflicted
+++ resolved
@@ -57,14 +57,8 @@
    * excess velocity at limited_index. */
   bool VelocityCompensation(size_t limited_index, double excess_velocity);
 
-<<<<<<< HEAD
   /** \brief This uses VelocityCompensation() but it starts from a position vector */
   ErrorCodeEnum PositionVectorLimitLookAhead();
-=======
-  /** \brief This uses VelocityCompensation() but it starts from a position
-   * vector */
-  void PositionVectorLimitLookAhead();
->>>>>>> 39b0228b
 
   /** \brief Record the index when compensation first failed */
   void RecordFailureTime(size_t current_index, size_t *index_last_successful);
