--- conflicted
+++ resolved
@@ -203,23 +203,6 @@
   EXPECT_NEAR(output_trajectories[0].elapsed_times(vector_length), kExpectedDuration, kDurationTolerance);
 }
 
-<<<<<<< HEAD
-TEST_F(TrajectoryGenerationTest, SuddenChangeOfDirection)
-{
-  // Test a "corner" trajectory.
-  // Velocity flips from (0.01,0,0) to (0,0,-0.01)
-
-  const double kDesiredDuration = 4 * timestep_;
-  const double kMaxDuration = 1;
-
-  std::vector<trackjoint::KinematicState> current_joint_states = current_joint_states_;
-  trackjoint::KinematicState joint_state;
-  joint_state.position = 0;
-  joint_state.velocity = 0.01;
-  joint_state.acceleration = 0;
-  current_joint_states[0] = joint_state;
-  joint_state.velocity = 0;
-=======
 TEST_F(TrajectoryGenerationTest, TestVelAccelJerkLimit)
 {
   // Velocity, acceleration and jerk limits are hit
@@ -229,45 +212,24 @@
   std::vector<trackjoint::KinematicState> current_joint_states = current_joint_states_;
   trackjoint::KinematicState joint_state;
   current_joint_states[0] = joint_state;
->>>>>>> 4862d310
   current_joint_states[1] = joint_state;
   current_joint_states[2] = joint_state;
 
   std::vector<trackjoint::KinematicState> goal_joint_states = goal_joint_states_;
-<<<<<<< HEAD
-  joint_state.position = 0.01;
-  joint_state.velocity = 0;
-  goal_joint_states[0] = joint_state;
-  joint_state.position = 0;
-  goal_joint_states[1] = joint_state;
-  joint_state.position = -0.01;
-  joint_state.velocity = -0.01;
-=======
-  goal_joint_states[0] = joint_state;
-  goal_joint_states[1] = joint_state;
->>>>>>> 4862d310
-  goal_joint_states[2] = joint_state;
-
-  std::vector<trackjoint::Limits> limits;
-  trackjoint::Limits single_joint_limits;
-<<<<<<< HEAD
-  single_joint_limits.velocity_limit = 20;
-  single_joint_limits.acceleration_limit = 200;
-  single_joint_limits.jerk_limit = 20000;
-=======
+  goal_joint_states[0] = joint_state;
+  goal_joint_states[1] = joint_state;
+  goal_joint_states[2] = joint_state;
+
+  std::vector<trackjoint::Limits> limits;
+  trackjoint::Limits single_joint_limits;
   single_joint_limits.velocity_limit = 0.001;
   single_joint_limits.acceleration_limit = 0.0005;
   single_joint_limits.jerk_limit = 0.001;
->>>>>>> 4862d310
-  limits.push_back(single_joint_limits);
-  limits.push_back(single_joint_limits);
-  limits.push_back(single_joint_limits);
-
-<<<<<<< HEAD
-  trackjoint::TrajectoryGenerator traj_gen(num_dof_, timestep_, kDesiredDuration,
-=======
+  limits.push_back(single_joint_limits);
+  limits.push_back(single_joint_limits);
+  limits.push_back(single_joint_limits);
+
   trackjoint::TrajectoryGenerator traj_gen(num_dof_, timestep_, desired_duration_,
->>>>>>> 4862d310
                                            kMaxDuration, current_joint_states,
                                            goal_joint_states, limits);
   std::vector<trackjoint::JointTrajectory> output_trajectories(num_dof_);
@@ -275,22 +237,13 @@
 
   EXPECT_EQ(ErrorCodeEnum::kNoError, traj_gen.GenerateTrajectories(&output_trajectories));
 
-<<<<<<< HEAD
-=======
   VerifyVelAccelJerkLimits(output_trajectories, limits);
 
->>>>>>> 4862d310
   // Position error
   double position_tolerance = 1e-4;
   double position_error = trackjoint::CalculatePositionAccuracy(goal_joint_states, output_trajectories);
   EXPECT_LT(position_error, position_tolerance);
   // Duration
-<<<<<<< HEAD
-  const double kExpectedDuration = kDesiredDuration;
-  const double kDurationTolerance = 5e-3;
-  size_t vector_length = output_trajectories[0].elapsed_times.size() - 1;
-  EXPECT_NEAR(output_trajectories[0].elapsed_times(vector_length), kExpectedDuration, kDurationTolerance);
-=======
   const double kDurationTolerance = 5e-3;
   size_t vector_length = output_trajectories[0].elapsed_times.size() - 1;
   EXPECT_NEAR(output_trajectories[0].elapsed_times(vector_length), desired_duration_, kDurationTolerance);
@@ -371,7 +324,62 @@
   uint num_waypoint_tolerance = 1;
   uint expected_num_waypoints = kNumWaypoints;
   EXPECT_NEAR(uint(x_smoothed.size()), expected_num_waypoints, num_waypoint_tolerance);
->>>>>>> 4862d310
+}
+
+TEST_F(TrajectoryGenerationTest, SuddenChangeOfDirection)
+{
+  // Test a "corner" trajectory.
+  // Velocity flips from (0.01,0,0) to (0,0,-0.01)
+
+  const double kDesiredDuration = 4 * timestep_;
+  const double kMaxDuration = 1;
+
+  std::vector<trackjoint::KinematicState> current_joint_states = current_joint_states_;
+  trackjoint::KinematicState joint_state;
+  joint_state.position = 0;
+  joint_state.velocity = 0.01;
+  joint_state.acceleration = 0;
+  current_joint_states[0] = joint_state;
+  joint_state.velocity = 0;
+  current_joint_states[1] = joint_state;
+  current_joint_states[2] = joint_state;
+
+  std::vector<trackjoint::KinematicState> goal_joint_states = goal_joint_states_;
+  joint_state.position = 0.01;
+  joint_state.velocity = 0;
+  goal_joint_states[0] = joint_state;
+  joint_state.position = 0;
+  goal_joint_states[1] = joint_state;
+  joint_state.position = -0.01;
+  joint_state.velocity = -0.01;
+  goal_joint_states[2] = joint_state;
+
+  std::vector<trackjoint::Limits> limits;
+  trackjoint::Limits single_joint_limits;
+  single_joint_limits.velocity_limit = 20;
+  single_joint_limits.acceleration_limit = 200;
+  single_joint_limits.jerk_limit = 20000;
+  limits.push_back(single_joint_limits);
+  limits.push_back(single_joint_limits);
+  limits.push_back(single_joint_limits);
+
+  trackjoint::TrajectoryGenerator traj_gen(num_dof_, timestep_, kDesiredDuration,
+                                           kMaxDuration, current_joint_states,
+                                           goal_joint_states, limits);
+  std::vector<trackjoint::JointTrajectory> output_trajectories(num_dof_);
+  traj_gen.GenerateTrajectories(&output_trajectories);
+
+  EXPECT_EQ(ErrorCodeEnum::kNoError, traj_gen.GenerateTrajectories(&output_trajectories));
+
+  // Position error
+  double position_tolerance = 1e-4;
+  double position_error = trackjoint::CalculatePositionAccuracy(goal_joint_states, output_trajectories);
+  EXPECT_LT(position_error, position_tolerance);
+  // Duration
+  const double kExpectedDuration = kDesiredDuration;
+  const double kDurationTolerance = 5e-3;
+  size_t vector_length = output_trajectories[0].elapsed_times.size() - 1;
+  EXPECT_NEAR(output_trajectories[0].elapsed_times(vector_length), kExpectedDuration, kDurationTolerance);
 }
 
 TEST_F(TrajectoryGenerationTest, EasyDefaultTrajectory)
